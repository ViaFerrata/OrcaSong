--- conflicted
+++ resolved
@@ -3,11 +3,7 @@
 
 
 class BundleDataExtractor:
-<<<<<<< HEAD
-    """ Get info present in real data. """
-=======
     """Get info present in real data."""
->>>>>>> fd0300c9
 
     def __init__(self, infile, only_downgoing_tracks=False):
         self.only_downgoing_tracks = only_downgoing_tracks
@@ -90,10 +86,6 @@
         "t",
         "group_id",
     )
-<<<<<<< HEAD
-    index = None
-=======
->>>>>>> fd0300c9
     if "Tracks" in blob:
         tracks = blob["Tracks"]
     elif "BestJmuon" in blob:
