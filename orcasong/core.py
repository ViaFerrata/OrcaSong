--- conflicted
+++ resolved
@@ -1,505 +1,484 @@
-import os
-from abc import abstractmethod
-import h5py
-import km3pipe as kp
-import km3modules as km
-
-import orcasong
-import orcasong.modules as modules
-import orcasong.plotting.plot_binstats as plot_binstats
-
-
-__author__ = "Stefan Reck"
-
-
-class BaseProcessor:
-    """
-    Preprocess km3net/antares events for neural networks.
-
-    This serves as a baseclass, which handles things like reading
-    events, calibrating, generating labels and saving the output.
-
-    Parameters
-    ----------
-    extractor : function, optional
-        Function that extracts desired info from a blob, which is then
-        stored as the "y" datafield in the .h5 file.
-        The function takes the km3pipe blob as an input, and returns
-        a dict mapping str to floats.
-        Examples can be found in orcasong.extractors.
-    det_file : str, optional
-        Path to a .detx detector geometry file, which can be used to
-        calibrate the hits.
-    correct_mc_time : bool
-        Converts MC hit times to JTE times.
-    center_time : bool
-        Subtract time of first triggered hit from all hit times. Will
-        also be done for McHits if they are in the blob [default: True].
-    correct_timeslew : bool
-        If true, the time slewing of hits depending on their tot
-        will be corrected.
-    center_hits_to : tuple, optional
-        Translate the xyz positions of the hits (and mchits), as if
-        the detector was centered at the given position.
-        E.g., if its (0, 0, None), the hits and mchits will be
-        centered at xy = 00, and z will be left untouched.
-    add_t0 : bool
-        If true, add t0 to the time of hits and mchits. If using a
-        det_file, this will already have been done automatically
-        [default: False].
-    event_skipper : func, optional
-        Function that takes the blob as an input, and returns a bool.
-        If the bool is true, the blob will be skipped.
-        This is placed after the binning and mc_info extractor.
-    chunksize : int
-        Chunksize (along axis_0) used for saving the output
-        to a .h5 file [default: 32].
-    keep_event_info : bool
-        If True, will keep the "event_info" table [default: False].
-    overwrite : bool
-        If True, overwrite the output file if it exists already.
-        If False, throw an error instead.
-    mc_info_to_float64 : bool
-        Convert everything in the mcinfo array to float 64 (Default: True).
-        Hint: int dtypes can not store nan!
-
-    Attributes
-    ----------
-    n_statusbar : int or None
-        Print a statusbar every n blobs.
-    n_memory_observer : int or None
-        Print memory usage every n blobs.
-    complib : str
-        Compression library used for saving the output to a .h5 file.
-        All PyTables compression filters are available, e.g. 'zlib',
-        'lzf', 'blosc', ... .
-    complevel : int
-        Compression level for the compression filter that is used for
-        saving the output to a .h5 file.
-    flush_frequency : int
-        After how many events the accumulated output should be flushed to
-        the harddisk.
-        A larger value leads to a faster orcasong execution,
-        but it increases the RAM usage as well.
-    seed : int, optional
-        Makes all random (numpy) actions reproducable. Set at the start of
-        each pipeline.
-
-    """
-
-    def __init__(
-        self,
-        extractor=None,
-        det_file=None,
-        correct_mc_time=True,
-        center_time=True,
-        add_t0=False,
-        correct_timeslew=True,
-        center_hits_to=None,
-        event_skipper=None,
-        chunksize=32,
-        keep_event_info=False,
-        overwrite=True,
-        mc_info_to_float64=True,
-    ):
-        self.extractor = extractor
-        self.det_file = det_file
-        self.correct_mc_time = correct_mc_time
-        self.center_time = center_time
-        self.add_t0 = add_t0
-        self.correct_timeslew = correct_timeslew
-        self.center_hits_to = center_hits_to
-        self.event_skipper = event_skipper
-        self.chunksize = chunksize
-        self.keep_event_info = keep_event_info
-        self.overwrite = overwrite
-        self.mc_info_to_float64 = mc_info_to_float64
-
-        self.n_statusbar = 1000
-        self.n_memory_observer = 1000
-        self.complib = "zlib"
-        self.complevel = 1
-        self.flush_frequency = 1000
-        self.seed = 42
-
-    def run(self, infile, outfile=None):
-        """
-        Process the events from the infile, and save them to the outfile.
-
-        Parameters
-        ----------
-        infile : str
-            Path to the input file.
-        outfile : str, optional
-            Path to the output file (will be created). If none is given,
-            will auto generate the name and save it in the cwd.
-
-        """
-        if outfile is None:
-            outfile = os.path.join(
-                os.getcwd(),
-                "{}_dl.h5".format(os.path.splitext(os.path.basename(infile))[0]),
-            )
-        if not self.overwrite:
-            if os.path.isfile(outfile):
-                raise FileExistsError(f"File exists: {outfile}")
-        if self.seed:
-            km.GlobalRandomState(seed=self.seed)
-        pipe = self.build_pipe(infile, outfile)
-        summary = pipe.drain()
-        with h5py.File(outfile, "a") as f:
-            self.finish_file(f, summary)
-
-    def run_multi(self, infiles, outfolder):
-        """
-        Process multiple files into their own output files each.
-        The output file names will be generated automatically.
-
-        Parameters
-        ----------
-        infiles : List
-            The path to infiles as str.
-        outfolder : str
-            The output folder to place them in.
-
-        """
-        outfiles = []
-        for infile in infiles:
-            outfile = os.path.join(
-                outfolder, f"{os.path.splitext(os.path.basename(infile))[0]}_dl.h5"
-            )
-            outfiles.append(outfile)
-            self.run(infile, outfile)
-        return outfiles
-
-    def build_pipe(self, infile, outfile, timeit=True):
-        """ Initialize and connect the modules from the different stages. """
-        components = [
-            *self.get_cmpts_pre(infile=infile),
-            *self.get_cmpts_main(),
-            *self.get_cmpts_post(outfile=outfile),
-        ]
-        pipe = kp.Pipeline(timeit=timeit)
-        if self.n_statusbar is not None:
-            pipe.attach(km.common.StatusBar, every=self.n_statusbar)
-        if self.n_memory_observer is not None:
-            pipe.attach(km.common.MemoryObserver, every=self.n_memory_observer)
-        for cmpt, kwargs in components:
-            pipe.attach(cmpt, **kwargs)
-        return pipe
-
-    def get_cmpts_pre(self, infile):
-        """ Modules that read and calibrate the events. """
-        cmpts = [(kp.io.hdf5.HDF5Pump, {"filename": infile})]
-
-        if self.correct_mc_time:
-            cmpts.append((km.mc.MCTimeCorrector, {}))
-        if self.det_file:
-            cmpts.append(
-                (
-                    modules.DetApplier,
-                    {
-                        "det_file": self.det_file,
-                        "correct_timeslew": self.correct_timeslew,
-                        "center_hits_to": self.center_hits_to,
-                    },
-                )
-            )
-
-        if any((self.center_time, self.add_t0)):
-            cmpts.append(
-                (
-                    modules.TimePreproc,
-                    {"add_t0": self.add_t0, "center_time": self.center_time},
-                )
-            )
-        return cmpts
-
-    @abstractmethod
-    def get_cmpts_main(self):
-        """  Produce and store the samples as 'samples' in the blob. """
-        raise NotImplementedError
-
-    def get_cmpts_post(self, outfile):
-        """ Modules that postproc and save the events. """
-        cmpts = []
-        if self.extractor is not None:
-            cmpts.append(
-                (
-                    modules.McInfoMaker,
-                    {
-                        "extractor": self.extractor,
-                        "to_float64": self.mc_info_to_float64,
-                        "store_as": "mc_info",
-                    },
-                )
-            )
-
-        if self.event_skipper is not None:
-            cmpts.append((modules.EventSkipper, {"event_skipper": self.event_skipper}))
-
-        keys_keep = ["samples", "mc_info", "header", "raw_header"]
-        if self.keep_event_info:
-            keys_keep.append("EventInfo")
-        cmpts.append((km.common.Keep, {"keys": keys_keep}))
-
-        cmpts.append(
-            (
-                kp.io.HDF5Sink,
-                {
-                    "filename": outfile,
-                    "complib": self.complib,
-                    "complevel": self.complevel,
-                    "chunksize": self.chunksize,
-                    "flush_frequency": self.flush_frequency,
-                },
-            )
-        )
-        return cmpts
-
-    def finish_file(self, f, summary):
-        """
-        Work with the output file after the pipe has finished.
-
-        Parameters
-        ----------
-        f : h5py.File
-            The opened output file.
-        summary : km3pipe.Blob
-            The output from pipe.drain().
-
-        """
-        # Add current orcasong version to h5 file
-        f.attrs.create("orcasong", orcasong.__version__)
-
-
-class FileBinner(BaseProcessor):
-    """
-    For making binned images and mc_infos, which can be used for conv nets.
-
-    Can also add statistics of the binning to the h5 files, which can
-    be plotted to show the distribution of hits among the bins and how
-    many hits were cut off.
-
-    Parameters
-    ----------
-    bin_edges_list : List
-        List with the names of the fields to bin, and the respective bin
-        edges, including the left- and right-most bin edge.
-        Example: For 10 bins in the z direction, and 100 bins in time:
-            bin_edges_list = [
-                ["pos_z", np.linspace(0, 10, 11)],
-                ["time", np.linspace(-50, 550, 101)],
-            ]
-        Some examples can be found in orcasong.bin_edges.
-    add_bin_stats : bool
-        Add statistics of the binning to the output file. They can be
-        plotted with util/bin_stats_plot.py [default: True].
-    hit_weights : str, optional
-        Use blob["Hits"][hit_weights] as weights for samples in histogram.
-    kwargs
-        Options of the BaseProcessor.
-
-    """
-
-    def __init__(self, bin_edges_list, add_bin_stats=True, hit_weights=None, **kwargs):
-        self.bin_edges_list = bin_edges_list
-        self.add_bin_stats = add_bin_stats
-        self.hit_weights = hit_weights
-        super().__init__(**kwargs)
-
-    def get_cmpts_main(self):
-        """ Generate nD images. """
-        cmpts = []
-        if self.add_bin_stats:
-            cmpts.append(
-                (modules.BinningStatsMaker, {"bin_edges_list": self.bin_edges_list})
-            )
-        cmpts.append(
-            (
-                modules.ImageMaker,
-                {
-                    "bin_edges_list": self.bin_edges_list,
-                    "hit_weights": self.hit_weights,
-                },
-            )
-        )
-        return cmpts
-
-    def finish_file(self, f, summary):
-        super().finish_file(f, summary)
-        if self.add_bin_stats:
-            plot_binstats.add_hists_to_h5file(summary["BinningStatsMaker"], f)
-
-    def run_multi(self, infiles, outfolder, save_plot=False):
-        """
-        Bin multiple files into their own output files each.
-        The output file names will be generated automatically.
-
-        Parameters
-        ----------
-        infiles : List
-            The path to infiles as str.
-        outfolder : str
-            The output folder to place them in.
-        save_plot : bool
-            Save the binning hists as a pdf. Only possible if add_bin_stats
-            is True.
-
-        """
-        if save_plot and not self.add_bin_stats:
-            raise ValueError("Can not make plot when add_bin_stats is False")
-
-        name, shape = self.get_names_and_shape()
-        print("Generating {} images with shape {}".format(name, shape))
-
-        outfiles = super().run_multi(infiles=infiles, outfolder=outfolder)
-
-        if save_plot:
-            plot_binstats.plot_hist_of_files(
-                files=outfiles, save_as=outfolder + "binning_hist.pdf"
-            )
-        return outfiles
-
-    def get_names_and_shape(self):
-        """
-        Get names and shape of the resulting x data,
-        e.g. (pos_z, time), (18, 50).
-        """
-        names, shape = [], []
-        for bin_name, bin_edges in self.bin_edges_list:
-            names.append(bin_name)
-            shape.append(len(bin_edges) - 1)
-        return tuple(names), tuple(shape)
-
-    def __repr__(self):
-        return "<FileBinner: {} {}>".format(*self.get_names_and_shape())
-
-
-class FileGraph(BaseProcessor):
-    """
-    Turn km3 events to graph data.
-
-    The resulting file will have a dataset "x" of shape
-    (?, max_n_hits, len(hit_infos) + 1).
-    The column names of the last axis (i.e. hit_infos) are saved
-    as attributes of the dataset (f["x"].attrs).
-    The last column will always be called 'is_valid', and its 0 if
-    the entry is padded, and 1 otherwise.
-
-    Parameters
-    ----------
-    max_n_hits : int
-        Maximum number of hits that gets saved per event. If an event has
-        more, some will get cut randomly!
-    time_window : tuple, optional
-        Two ints (start, end). Hits outside of this time window will be cut
-        away (based on 'Hits/time'). Default: Keep all hits.
-    hit_infos : tuple, optional
-        Which entries in the '/Hits' Table will be kept. E.g. pos_x, time, ...
-        Default: Keep all entries.
-    only_triggered_hits : bool
-        If true, use only triggered hits. Otherwise, use all hits.
-    kwargs
-        Options of the BaseProcessor.
-
-    """
-<<<<<<< HEAD
-
-    def __init__(self, max_n_hits, time_window=None, hit_infos=None, **kwargs):
-=======
-    def __init__(self, max_n_hits,
-                 time_window=None,
-                 hit_infos=None,
-                 only_triggered_hits=False,
-                 **kwargs):
->>>>>>> 7efe0a81
-        self.max_n_hits = max_n_hits
-        self.time_window = time_window
-        self.hit_infos = hit_infos
-        self.only_triggered_hits = only_triggered_hits
-        super().__init__(**kwargs)
-
-    def get_cmpts_main(self):
-<<<<<<< HEAD
-        return [
-            (
-                (
-                    modules.PointMaker,
-                    {
-                        "max_n_hits": self.max_n_hits,
-                        "time_window": self.time_window,
-                        "hit_infos": self.hit_infos,
-                        "dset_n_hits": "EventInfo",
-                    },
-                )
-            )
-        ]
-=======
-        return [((modules.PointMaker, {
-            "max_n_hits": self.max_n_hits,
-            "time_window": self.time_window,
-            "hit_infos": self.hit_infos,
-            "dset_n_hits": "EventInfo",
-            "only_triggered_hits": self.only_triggered_hits,
-        }))]
->>>>>>> 7efe0a81
-
-    def finish_file(self, f, summary):
-        super().finish_file(f, summary)
-        for i, hit_info in enumerate(summary["PointMaker"]["hit_infos"]):
-            f["x"].attrs.create(f"hit_info_{i}", hit_info)
-
-
-class TriggeredFileGraph(BaseProcessor):
-    """
-    Turn km3 events to graph data.
-
-    The resulting file will have a dataset "x" of shape
-    (?, max_n_hits, len(hit_infos) + 1).
-    The column names of the last axis (i.e. hit_infos) are saved
-    as attributes of the dataset (f["x"].attrs).
-    The last column will always be called 'is_valid', and its 0 if
-    the entry is padded, and 1 otherwise.
-
-    Parameters
-    ----------
-    max_n_hits : int
-        Maximum number of hits that gets saved per event. If an event has
-        more, some will get cut randomly!
-    time_window : tuple, optional
-        Two ints (start, end). Hits outside of this time window will be cut
-        away (based on 'Hits/time'). Default: Keep all hits.
-    hit_infos : tuple, optional
-        Which entries in the '/Hits' Table will be kept. E.g. pos_x, time, ...
-        Default: Keep all entries.
-    kwargs
-        Options of the BaseProcessor.
-
-    """
-
-    def __init__(self, max_n_hits, time_window=None, hit_infos=None, **kwargs):
-        self.max_n_hits = max_n_hits
-        self.time_window = time_window
-        self.hit_infos = hit_infos
-        super().__init__(**kwargs)
-
-    def get_cmpts_main(self):
-        return [
-            (
-                (
-                    modules.TriggeredPointMaker,
-                    {
-                        "max_n_hits": self.max_n_hits,
-                        "time_window": self.time_window,
-                        "hit_infos": self.hit_infos,
-                        "dset_n_hits": "EventInfo",
-                    },
-                )
-            )
-        ]
-
-    def finish_file(self, f, summary):
-        super().finish_file(f, summary)
-        for i, hit_info in enumerate(summary["TriggeredPointMaker"]["hit_infos"]):
+import os
+from abc import abstractmethod
+import h5py
+import km3pipe as kp
+import km3modules as km
+
+import orcasong
+import orcasong.modules as modules
+import orcasong.plotting.plot_binstats as plot_binstats
+
+
+__author__ = "Stefan Reck"
+
+
+class BaseProcessor:
+    """
+    Preprocess km3net/antares events for neural networks.
+
+    This serves as a baseclass, which handles things like reading
+    events, calibrating, generating labels and saving the output.
+
+    Parameters
+    ----------
+    extractor : function, optional
+        Function that extracts desired info from a blob, which is then
+        stored as the "y" datafield in the .h5 file.
+        The function takes the km3pipe blob as an input, and returns
+        a dict mapping str to floats.
+        Examples can be found in orcasong.extractors.
+    det_file : str, optional
+        Path to a .detx detector geometry file, which can be used to
+        calibrate the hits.
+    correct_mc_time : bool
+        Converts MC hit times to JTE times.
+    center_time : bool
+        Subtract time of first triggered hit from all hit times. Will
+        also be done for McHits if they are in the blob [default: True].
+    correct_timeslew : bool
+        If true, the time slewing of hits depending on their tot
+        will be corrected.
+    center_hits_to : tuple, optional
+        Translate the xyz positions of the hits (and mchits), as if
+        the detector was centered at the given position.
+        E.g., if its (0, 0, None), the hits and mchits will be
+        centered at xy = 00, and z will be left untouched.
+    add_t0 : bool
+        If true, add t0 to the time of hits and mchits. If using a
+        det_file, this will already have been done automatically
+        [default: False].
+    event_skipper : func, optional
+        Function that takes the blob as an input, and returns a bool.
+        If the bool is true, the blob will be skipped.
+        This is placed after the binning and mc_info extractor.
+    chunksize : int
+        Chunksize (along axis_0) used for saving the output
+        to a .h5 file [default: 32].
+    keep_event_info : bool
+        If True, will keep the "event_info" table [default: False].
+    overwrite : bool
+        If True, overwrite the output file if it exists already.
+        If False, throw an error instead.
+    mc_info_to_float64 : bool
+        Convert everything in the mcinfo array to float 64 (Default: True).
+        Hint: int dtypes can not store nan!
+
+    Attributes
+    ----------
+    n_statusbar : int or None
+        Print a statusbar every n blobs.
+    n_memory_observer : int or None
+        Print memory usage every n blobs.
+    complib : str
+        Compression library used for saving the output to a .h5 file.
+        All PyTables compression filters are available, e.g. 'zlib',
+        'lzf', 'blosc', ... .
+    complevel : int
+        Compression level for the compression filter that is used for
+        saving the output to a .h5 file.
+    flush_frequency : int
+        After how many events the accumulated output should be flushed to
+        the harddisk.
+        A larger value leads to a faster orcasong execution,
+        but it increases the RAM usage as well.
+    seed : int, optional
+        Makes all random (numpy) actions reproducable. Set at the start of
+        each pipeline.
+
+    """
+
+    def __init__(
+        self,
+        extractor=None,
+        det_file=None,
+        correct_mc_time=True,
+        center_time=True,
+        add_t0=False,
+        correct_timeslew=True,
+        center_hits_to=None,
+        event_skipper=None,
+        chunksize=32,
+        keep_event_info=False,
+        overwrite=True,
+        mc_info_to_float64=True,
+    ):
+        self.extractor = extractor
+        self.det_file = det_file
+        self.correct_mc_time = correct_mc_time
+        self.center_time = center_time
+        self.add_t0 = add_t0
+        self.correct_timeslew = correct_timeslew
+        self.center_hits_to = center_hits_to
+        self.event_skipper = event_skipper
+        self.chunksize = chunksize
+        self.keep_event_info = keep_event_info
+        self.overwrite = overwrite
+        self.mc_info_to_float64 = mc_info_to_float64
+
+        self.n_statusbar = 1000
+        self.n_memory_observer = 1000
+        self.complib = "zlib"
+        self.complevel = 1
+        self.flush_frequency = 1000
+        self.seed = 42
+
+    def run(self, infile, outfile=None):
+        """
+        Process the events from the infile, and save them to the outfile.
+
+        Parameters
+        ----------
+        infile : str
+            Path to the input file.
+        outfile : str, optional
+            Path to the output file (will be created). If none is given,
+            will auto generate the name and save it in the cwd.
+
+        """
+        if outfile is None:
+            outfile = os.path.join(
+                os.getcwd(),
+                "{}_dl.h5".format(os.path.splitext(os.path.basename(infile))[0]),
+            )
+        if not self.overwrite:
+            if os.path.isfile(outfile):
+                raise FileExistsError(f"File exists: {outfile}")
+        if self.seed:
+            km.GlobalRandomState(seed=self.seed)
+        pipe = self.build_pipe(infile, outfile)
+        summary = pipe.drain()
+        with h5py.File(outfile, "a") as f:
+            self.finish_file(f, summary)
+
+    def run_multi(self, infiles, outfolder):
+        """
+        Process multiple files into their own output files each.
+        The output file names will be generated automatically.
+
+        Parameters
+        ----------
+        infiles : List
+            The path to infiles as str.
+        outfolder : str
+            The output folder to place them in.
+
+        """
+        outfiles = []
+        for infile in infiles:
+            outfile = os.path.join(
+                outfolder, f"{os.path.splitext(os.path.basename(infile))[0]}_dl.h5"
+            )
+            outfiles.append(outfile)
+            self.run(infile, outfile)
+        return outfiles
+
+    def build_pipe(self, infile, outfile, timeit=True):
+        """ Initialize and connect the modules from the different stages. """
+        components = [
+            *self.get_cmpts_pre(infile=infile),
+            *self.get_cmpts_main(),
+            *self.get_cmpts_post(outfile=outfile),
+        ]
+        pipe = kp.Pipeline(timeit=timeit)
+        if self.n_statusbar is not None:
+            pipe.attach(km.common.StatusBar, every=self.n_statusbar)
+        if self.n_memory_observer is not None:
+            pipe.attach(km.common.MemoryObserver, every=self.n_memory_observer)
+        for cmpt, kwargs in components:
+            pipe.attach(cmpt, **kwargs)
+        return pipe
+
+    def get_cmpts_pre(self, infile):
+        """ Modules that read and calibrate the events. """
+        cmpts = [(kp.io.hdf5.HDF5Pump, {"filename": infile})]
+
+        if self.correct_mc_time:
+            cmpts.append((km.mc.MCTimeCorrector, {}))
+        if self.det_file:
+            cmpts.append(
+                (
+                    modules.DetApplier,
+                    {
+                        "det_file": self.det_file,
+                        "correct_timeslew": self.correct_timeslew,
+                        "center_hits_to": self.center_hits_to,
+                    },
+                )
+            )
+
+        if any((self.center_time, self.add_t0)):
+            cmpts.append(
+                (
+                    modules.TimePreproc,
+                    {"add_t0": self.add_t0, "center_time": self.center_time},
+                )
+            )
+        return cmpts
+
+    @abstractmethod
+    def get_cmpts_main(self):
+        """  Produce and store the samples as 'samples' in the blob. """
+        raise NotImplementedError
+
+    def get_cmpts_post(self, outfile):
+        """ Modules that postproc and save the events. """
+        cmpts = []
+        if self.extractor is not None:
+            cmpts.append(
+                (
+                    modules.McInfoMaker,
+                    {
+                        "extractor": self.extractor,
+                        "to_float64": self.mc_info_to_float64,
+                        "store_as": "mc_info",
+                    },
+                )
+            )
+
+        if self.event_skipper is not None:
+            cmpts.append((modules.EventSkipper, {"event_skipper": self.event_skipper}))
+
+        keys_keep = ["samples", "mc_info", "header", "raw_header"]
+        if self.keep_event_info:
+            keys_keep.append("EventInfo")
+        cmpts.append((km.common.Keep, {"keys": keys_keep}))
+
+        cmpts.append(
+            (
+                kp.io.HDF5Sink,
+                {
+                    "filename": outfile,
+                    "complib": self.complib,
+                    "complevel": self.complevel,
+                    "chunksize": self.chunksize,
+                    "flush_frequency": self.flush_frequency,
+                },
+            )
+        )
+        return cmpts
+
+    def finish_file(self, f, summary):
+        """
+        Work with the output file after the pipe has finished.
+
+        Parameters
+        ----------
+        f : h5py.File
+            The opened output file.
+        summary : km3pipe.Blob
+            The output from pipe.drain().
+
+        """
+        # Add current orcasong version to h5 file
+        f.attrs.create("orcasong", orcasong.__version__)
+
+
+class FileBinner(BaseProcessor):
+    """
+    For making binned images and mc_infos, which can be used for conv nets.
+
+    Can also add statistics of the binning to the h5 files, which can
+    be plotted to show the distribution of hits among the bins and how
+    many hits were cut off.
+
+    Parameters
+    ----------
+    bin_edges_list : List
+        List with the names of the fields to bin, and the respective bin
+        edges, including the left- and right-most bin edge.
+        Example: For 10 bins in the z direction, and 100 bins in time:
+            bin_edges_list = [
+                ["pos_z", np.linspace(0, 10, 11)],
+                ["time", np.linspace(-50, 550, 101)],
+            ]
+        Some examples can be found in orcasong.bin_edges.
+    add_bin_stats : bool
+        Add statistics of the binning to the output file. They can be
+        plotted with util/bin_stats_plot.py [default: True].
+    hit_weights : str, optional
+        Use blob["Hits"][hit_weights] as weights for samples in histogram.
+    kwargs
+        Options of the BaseProcessor.
+
+    """
+
+    def __init__(self, bin_edges_list, add_bin_stats=True, hit_weights=None, **kwargs):
+        self.bin_edges_list = bin_edges_list
+        self.add_bin_stats = add_bin_stats
+        self.hit_weights = hit_weights
+        super().__init__(**kwargs)
+
+    def get_cmpts_main(self):
+        """ Generate nD images. """
+        cmpts = []
+        if self.add_bin_stats:
+            cmpts.append(
+                (modules.BinningStatsMaker, {"bin_edges_list": self.bin_edges_list})
+            )
+        cmpts.append(
+            (
+                modules.ImageMaker,
+                {
+                    "bin_edges_list": self.bin_edges_list,
+                    "hit_weights": self.hit_weights,
+                },
+            )
+        )
+        return cmpts
+
+    def finish_file(self, f, summary):
+        super().finish_file(f, summary)
+        if self.add_bin_stats:
+            plot_binstats.add_hists_to_h5file(summary["BinningStatsMaker"], f)
+
+    def run_multi(self, infiles, outfolder, save_plot=False):
+        """
+        Bin multiple files into their own output files each.
+        The output file names will be generated automatically.
+
+        Parameters
+        ----------
+        infiles : List
+            The path to infiles as str.
+        outfolder : str
+            The output folder to place them in.
+        save_plot : bool
+            Save the binning hists as a pdf. Only possible if add_bin_stats
+            is True.
+
+        """
+        if save_plot and not self.add_bin_stats:
+            raise ValueError("Can not make plot when add_bin_stats is False")
+
+        name, shape = self.get_names_and_shape()
+        print("Generating {} images with shape {}".format(name, shape))
+
+        outfiles = super().run_multi(infiles=infiles, outfolder=outfolder)
+
+        if save_plot:
+            plot_binstats.plot_hist_of_files(
+                files=outfiles, save_as=outfolder + "binning_hist.pdf"
+            )
+        return outfiles
+
+    def get_names_and_shape(self):
+        """
+        Get names and shape of the resulting x data,
+        e.g. (pos_z, time), (18, 50).
+        """
+        names, shape = [], []
+        for bin_name, bin_edges in self.bin_edges_list:
+            names.append(bin_name)
+            shape.append(len(bin_edges) - 1)
+        return tuple(names), tuple(shape)
+
+    def __repr__(self):
+        return "<FileBinner: {} {}>".format(*self.get_names_and_shape())
+
+
+class FileGraph(BaseProcessor):
+    """
+    Turn km3 events to graph data.
+
+    The resulting file will have a dataset "x" of shape
+    (?, max_n_hits, len(hit_infos) + 1).
+    The column names of the last axis (i.e. hit_infos) are saved
+    as attributes of the dataset (f["x"].attrs).
+    The last column will always be called 'is_valid', and its 0 if
+    the entry is padded, and 1 otherwise.
+
+    Parameters
+    ----------
+    max_n_hits : int
+        Maximum number of hits that gets saved per event. If an event has
+        more, some will get cut randomly!
+    time_window : tuple, optional
+        Two ints (start, end). Hits outside of this time window will be cut
+        away (based on 'Hits/time'). Default: Keep all hits.
+    hit_infos : tuple, optional
+        Which entries in the '/Hits' Table will be kept. E.g. pos_x, time, ...
+        Default: Keep all entries.
+    only_triggered_hits : bool
+        If true, use only triggered hits. Otherwise, use all hits.
+    kwargs
+        Options of the BaseProcessor.
+
+    """
+    def __init__(self, max_n_hits,
+                 time_window=None,
+                 hit_infos=None,
+                 only_triggered_hits=False,
+                 **kwargs):
+        self.max_n_hits = max_n_hits
+        self.time_window = time_window
+        self.hit_infos = hit_infos
+        self.only_triggered_hits = only_triggered_hits
+        super().__init__(**kwargs)
+
+    def get_cmpts_main(self):
+        return [((modules.PointMaker, {
+            "max_n_hits": self.max_n_hits,
+            "time_window": self.time_window,
+            "hit_infos": self.hit_infos,
+            "dset_n_hits": "EventInfo",
+            "only_triggered_hits": self.only_triggered_hits,
+        }))]
+
+    def finish_file(self, f, summary):
+        super().finish_file(f, summary)
+        for i, hit_info in enumerate(summary["PointMaker"]["hit_infos"]):
+            f["x"].attrs.create(f"hit_info_{i}", hit_info)
+
+
+class TriggeredFileGraph(BaseProcessor):
+    """
+    Turn km3 events to graph data.
+
+    The resulting file will have a dataset "x" of shape
+    (?, max_n_hits, len(hit_infos) + 1).
+    The column names of the last axis (i.e. hit_infos) are saved
+    as attributes of the dataset (f["x"].attrs).
+    The last column will always be called 'is_valid', and its 0 if
+    the entry is padded, and 1 otherwise.
+
+    Parameters
+    ----------
+    max_n_hits : int
+        Maximum number of hits that gets saved per event. If an event has
+        more, some will get cut randomly!
+    time_window : tuple, optional
+        Two ints (start, end). Hits outside of this time window will be cut
+        away (based on 'Hits/time'). Default: Keep all hits.
+    hit_infos : tuple, optional
+        Which entries in the '/Hits' Table will be kept. E.g. pos_x, time, ...
+        Default: Keep all entries.
+    kwargs
+        Options of the BaseProcessor.
+
+    """
+
+    def __init__(self, max_n_hits, time_window=None, hit_infos=None, **kwargs):
+        self.max_n_hits = max_n_hits
+        self.time_window = time_window
+        self.hit_infos = hit_infos
+        super().__init__(**kwargs)
+
+    def get_cmpts_main(self):
+        return [
+            (
+                (
+                    modules.TriggeredPointMaker,
+                    {
+                        "max_n_hits": self.max_n_hits,
+                        "time_window": self.time_window,
+                        "hit_infos": self.hit_infos,
+                        "dset_n_hits": "EventInfo",
+                    },
+                )
+            )
+        ]
+
+    def finish_file(self, f, summary):
+        super().finish_file(f, summary)
+        for i, hit_info in enumerate(summary["TriggeredPointMaker"]["hit_infos"]):
             f["x"].attrs.create(f"hit_info_{i}", hit_info)